from struct import Struct as Packer

from .lib.py3compat import BytesIO, advance_iterator, bchr
from .lib import Container, ListContainer, LazyContainer


#===============================================================================
# exceptions
#===============================================================================
class ConstructError(Exception):
    __slots__ = []
class FieldError(ConstructError):
    __slots__ = []
class SizeofError(ConstructError):
    __slots__ = []
class AdaptationError(ConstructError):
    __slots__ = []
class ArrayError(ConstructError):
    __slots__ = []
class RangeError(ConstructError):
    __slots__ = []
class SwitchError(ConstructError):
    __slots__ = []
class SelectError(ConstructError):
    __slots__ = []
class TerminatorError(ConstructError):
    __slots__ = []

#===============================================================================
# abstract constructs
#===============================================================================
class Construct(object):
    """
    The mother of all constructs.

    This object is generally not directly instantiated, and it does not
    directly implement parsing and building, so it is largely only of interest
    to subclass implementors.

    The external user API:

     * parse()
     * parse_stream()
     * build()
     * build_stream()
     * sizeof()

    Subclass authors should not override the external methods. Instead,
    another API is available:

     * _parse()
     * _build()
     * _sizeof()

    There is also a flag API:

     * _set_flag()
     * _clear_flag()
     * _inherit_flags()
     * _is_flag()

    And stateful copying:

     * __getstate__()
     * __setstate__()

    Attributes and Inheritance
    ==========================

    All constructs have a name and flags. The name is used for naming struct
    members and context dictionaries. Note that the name can either be a
    string, or None if the name is not needed. A single underscore ("_") is a
    reserved name, and so are names starting with a less-than character ("<").
    The name should be descriptive, short, and valid as a Python identifier,
    although these rules are not enforced.

    The flags specify additional behavioral information about this construct.
    Flags are used by enclosing constructs to determine a proper course of
    action. Flags are inherited by default, from inner subconstructs to outer
    constructs. The enclosing construct may set new flags or clear existing
    ones, as necessary.

    For example, if FLAG_COPY_CONTEXT is set, repeaters will pass a copy of
    the context for each iteration, which is necessary for OnDemand parsing.
    """

    FLAG_COPY_CONTEXT          = 0x0001
    FLAG_DYNAMIC               = 0x0002
    FLAG_EMBED                 = 0x0004
    FLAG_NESTING               = 0x0008

    __slots__ = ["name", "conflags"]
    def __init__(self, name, flags = 0):
        if name is not None:
            if type(name) is not str:
                raise TypeError("name must be a string or None", name)
            if name == "_" or name.startswith("<"):
                raise ValueError("reserved name", name)
        self.name = name
        self.conflags = flags

    def __repr__(self):
        return "%s(%r)" % (self.__class__.__name__, self.name)

    def _set_flag(self, flag):
        """
        Set the given flag or flags.

        :param int flag: flag to set; may be OR'd combination of flags
        """

        self.conflags |= flag

    def _clear_flag(self, flag):
        """
        Clear the given flag or flags.

        :param int flag: flag to clear; may be OR'd combination of flags
        """

        self.conflags &= ~flag

    def _inherit_flags(self, *subcons):
        """
        Pull flags from subconstructs.
        """

        for sc in subcons:
            self._set_flag(sc.conflags)

    def _is_flag(self, flag):
        """
        Check whether a given flag is set.

        :param int flag: flag to check
        """

        return bool(self.conflags & flag)

    def __getstate__(self):
        """
        Obtain a dictionary representing this construct's state.
        """

        attrs = {}
        if hasattr(self, "__dict__"):
            attrs.update(self.__dict__)
        slots = []
        c = self.__class__
        while c is not None:
            if hasattr(c, "__slots__"):
                slots.extend(c.__slots__)
            c = c.__base__
        for name in slots:
            if hasattr(self, name):
                attrs[name] = getattr(self, name)
        return attrs

    def __setstate__(self, attrs):
        """
        Set this construct's state to a given state.
        """
        for name, value in attrs.items():
            setattr(self, name, value)

    def __copy__(self):
        """returns a copy of this construct"""
        self2 = object.__new__(self.__class__)
        self2.__setstate__(self.__getstate__())
        return self2

    def parse(self, data):
        """
        Parse an in-memory buffer.

        Strings, buffers, memoryviews, and other complete buffers can be
        parsed with this method.
        """

        return self.parse_stream(BytesIO(data))

    def parse_stream(self, stream):
        """
        Parse a stream.

        Files, pipes, sockets, and other streaming sources of data are handled
        by this method.
        """

        return self._parse(stream, Container())

    def _parse(self, stream, context):
        """
        Override me in your subclass.
        """

        raise NotImplementedError()

    def build(self, obj):
        """
        Build an object in memory.
        """
        stream = BytesIO()
        self.build_stream(obj, stream)
        return stream.getvalue()

    def build_stream(self, obj, stream):
        """
        Build an object directly into a stream.
        """
        self._build(obj, stream, Container())

    def _build(self, obj, stream, context):
        """
        Override me in your subclass.
        """

        raise NotImplementedError()

    def sizeof(self, context=None):
        """
        Calculate the size of this object, optionally using a context.

        Some constructs have no fixed size and can only know their size for a
        given hunk of data; these constructs will raise an error if they are
        not passed a context.

        :param ``Container`` context: contextual data

        :returns: int of the length of this construct
        :raises SizeofError: the size could not be determined
        """

        if context is None:
            context = Container()
        try:
            return self._sizeof(context)
        except Exception as e:
            raise SizeofError(e)

    def _sizeof(self, context):
        """
        Override me in your subclass.
        """

        raise SizeofError("Raw Constructs have no size!")

class Subconstruct(Construct):
    """
<<<<<<< HEAD
    Abstract parent class of all subconstructs.
=======
    Abstract subconstruct (wraps an inner construct, inheriting its
    name and flags).
>>>>>>> 36090e50

    Subconstructs wrap an inner Construct, inheriting its name and flags.

    :param ``Construct`` subcon: the construct to wrap
    """

    __slots__ = ["subcon"]
    def __init__(self, subcon):
        Construct.__init__(self, subcon.name, subcon.conflags)
        self.subcon = subcon
    def _parse(self, stream, context):
        return self.subcon._parse(stream, context)
    def _build(self, obj, stream, context):
        self.subcon._build(obj, stream, context)
    def _sizeof(self, context):
        return self.subcon._sizeof(context)

class Adapter(Subconstruct):
    """
    Abstract adapter parent class.

    Adapters should implement ``_decode()`` and ``_encode()``.

    :param ``Construct`` subcon: the construct to wrap
    """

    __slots__ = []
    def _parse(self, stream, context):
        return self._decode(self.subcon._parse(stream, context), context)
    def _build(self, obj, stream, context):
        self.subcon._build(self._encode(obj, context), stream, context)
    def _decode(self, obj, context):
        raise NotImplementedError()
    def _encode(self, obj, context):
        raise NotImplementedError()


#===============================================================================
# Fields
#===============================================================================
def _read_stream(stream, length):
    if length < 0:
        raise ValueError("length must be >= 0", length)
    data = stream.read(length)
    if len(data) != length:
        raise FieldError("expected %d, found %d" % (length, len(data)))
    return data

def _write_stream(stream, length, data):
    if length < 0:
        raise ValueError("length must be >= 0", length)
    if len(data) != length:
        raise FieldError("expected %d, found %d" % (length, len(data)))
    stream.write(data)

class StaticField(Construct):
    """
    A fixed-size byte field.

    :param str name: field name
    :param int length: number of bytes in the field
    """

    __slots__ = ["length"]
    def __init__(self, name, length):
        Construct.__init__(self, name)
        self.length = length
    def _parse(self, stream, context):
        return _read_stream(stream, self.length)
    def _build(self, obj, stream, context):
        _write_stream(stream, self.length, obj)
    def _sizeof(self, context):
        return self.length

class FormatField(StaticField):
    """
    A field that uses ``struct`` to pack and unpack data.

    See ``struct`` documentation for instructions on crafting format strings.

    :param str name: name of the field
    :param str endianness: format endianness string; one of "<", ">", or "="
    :param str format: a single format character
    """

    __slots__ = ["packer"]
    def __init__(self, name, endianity, format):
        if endianity not in (">", "<", "="):
            raise ValueError("endianity must be be '=', '<', or '>'",
                endianity)
        if len(format) != 1:
            raise ValueError("must specify one and only one format char")
        self.packer = Packer(endianity + format)
        StaticField.__init__(self, name, self.packer.size)
    def __getstate__(self):
        attrs = StaticField.__getstate__(self)
        attrs["packer"] = attrs["packer"].format
        return attrs
    def __setstate__(self, attrs):
        attrs["packer"] = Packer(attrs["packer"])
        return StaticField.__setstate__(attrs)
    def _parse(self, stream, context):
        try:
            return self.packer.unpack(_read_stream(stream, self.length))[0]
        except Exception as ex:
            raise FieldError(ex)
    def _build(self, obj, stream, context):
        try:
            _write_stream(stream, self.length, self.packer.pack(obj))
        except Exception as ex:
            raise FieldError(ex)

class MetaField(Construct):
    """
    A variable-length field. The length is obtained at runtime from a
    function.

    :param str name: name of the field
    :param callable lengthfunc: callable that takes a context and returns
                                length as an int

    >>> foo = Struct("foo",
    ...     Byte("length"),
    ...     MetaField("data", lambda ctx: ctx["length"])
    ... )
    >>> foo.parse("\\x03ABC")
    Container(data = 'ABC', length = 3)
    >>> foo.parse("\\x04ABCD")
    Container(data = 'ABCD', length = 4)
    """

    __slots__ = ["lengthfunc"]
    def __init__(self, name, lengthfunc):
        Construct.__init__(self, name)
        self.lengthfunc = lengthfunc
        self._set_flag(self.FLAG_DYNAMIC)
    def _parse(self, stream, context):
        return _read_stream(stream, self.lengthfunc(context))
    def _build(self, obj, stream, context):
        _write_stream(stream, self.lengthfunc(context), obj)
    def _sizeof(self, context):
        return self.lengthfunc(context)


#===============================================================================
# arrays and repeaters
#===============================================================================
class MetaArray(Subconstruct):
    """
    An array (repeater) of a meta-count. The array will iterate exactly
    `countfunc()` times. Will raise ArrayError if less elements are found.
    See also Array, Range and RepeatUntil.

    Parameters:
    * countfunc - a function that takes the context as a parameter and returns
      the number of elements of the array (count)
    * subcon - the subcon to repeat `countfunc()` times

    Example:
    MetaArray(lambda ctx: 5, UBInt8("foo"))
    """
    __slots__ = ["countfunc"]
    def __init__(self, countfunc, subcon):
        Subconstruct.__init__(self, subcon)
        self.countfunc = countfunc
        self._clear_flag(self.FLAG_COPY_CONTEXT)
        self._set_flag(self.FLAG_DYNAMIC)
    def _parse(self, stream, context):
        obj = ListContainer()
        c = 0
        count = self.countfunc(context)
        try:
            if self.subcon.conflags & self.FLAG_COPY_CONTEXT:
                while c < count:
                    obj.append(self.subcon._parse(stream, context.__copy__()))
                    c += 1
            else:
                while c < count:
                    obj.append(self.subcon._parse(stream, context))
                    c += 1
        except ConstructError as ex:
            raise ArrayError("expected %d, found %d" % (count, c), ex)
        return obj
    def _build(self, obj, stream, context):
        count = self.countfunc(context)
        if len(obj) != count:
            raise ArrayError("expected %d, found %d" % (count, len(obj)))
        if self.subcon.conflags & self.FLAG_COPY_CONTEXT:
            for subobj in obj:
                self.subcon._build(subobj, stream, context.__copy__())
        else:
            for subobj in obj:
                self.subcon._build(subobj, stream, context)
    def _sizeof(self, context):
        return self.subcon._sizeof(context) * self.countfunc(context)

class Range(Subconstruct):
    """
    A range-array. The subcon will iterate between `mincount` to `maxcount`
    times. If less than `mincount` elements are found, raises RangeError.
    See also GreedyRange and OptionalGreedyRange.

    The general-case repeater. Repeats the given unit for at least mincount
    times, and up to maxcount times. If an exception occurs (EOF, validation
    error), the repeater exits. If less than mincount units have been
    successfully parsed, a RangeError is raised.

    .. note::
       This object requires a seekable stream for parsing.

    :param int mincount: the minimal count
    :param int maxcount: the maximal count
    :param Construct subcon: the subcon to repeat

    >>> c = Range(3, 7, UBInt8("foo"))
    >>> c.parse("\\x01\\x02")
    Traceback (most recent call last):
      ...
    construct.core.RangeError: expected 3..7, found 2
    >>> c.parse("\\x01\\x02\\x03")
    [1, 2, 3]
    >>> c.parse("\\x01\\x02\\x03\\x04\\x05\\x06")
    [1, 2, 3, 4, 5, 6]
    >>> c.parse("\\x01\\x02\\x03\\x04\\x05\\x06\\x07")
    [1, 2, 3, 4, 5, 6, 7]
    >>> c.parse("\\x01\\x02\\x03\\x04\\x05\\x06\\x07\\x08\\x09")
    [1, 2, 3, 4, 5, 6, 7]
    >>> c.build([1,2])
    Traceback (most recent call last):
      ...
    construct.core.RangeError: expected 3..7, found 2
    >>> c.build([1,2,3,4])
    '\\x01\\x02\\x03\\x04'
    >>> c.build([1,2,3,4,5,6,7,8])
    Traceback (most recent call last):
      ...
    construct.core.RangeError: expected 3..7, found 8
    """

    __slots__ = ["mincount", "maxcout"]
    def __init__(self, mincount, maxcout, subcon):
        Subconstruct.__init__(self, subcon)
        self.mincount = mincount
        self.maxcout = maxcout
        self._clear_flag(self.FLAG_COPY_CONTEXT)
        self._set_flag(self.FLAG_DYNAMIC)
    def _parse(self, stream, context):
        obj = ListContainer()
        c = 0
        try:
            if self.subcon.conflags & self.FLAG_COPY_CONTEXT:
                while c < self.maxcout:
                    pos = stream.tell()
                    obj.append(self.subcon._parse(stream, context.__copy__()))
                    c += 1
            else:
                while c < self.maxcout:
                    pos = stream.tell()
                    obj.append(self.subcon._parse(stream, context))
                    c += 1
        except ConstructError as ex:
            if c < self.mincount:
                raise RangeError("expected %d to %d, found %d" %
                    (self.mincount, self.maxcout, c), ex)
            stream.seek(pos)
        return obj
    def _build(self, obj, stream, context):
        if len(obj) < self.mincount or len(obj) > self.maxcout:
            raise RangeError("expected %d to %d, found %d" %
                (self.mincount, self.maxcout, len(obj)))
        cnt = 0
        try:
            if self.subcon.conflags & self.FLAG_COPY_CONTEXT:
                for subobj in obj:
                    if isinstance(obj, bytes):
                        subobj = bchr(subobj)
                    self.subcon._build(subobj, stream, context.__copy__())
                    cnt += 1
            else:
                for subobj in obj:
                    if isinstance(obj, bytes):
                        subobj = bchr(subobj)
                    self.subcon._build(subobj, stream, context)
                    cnt += 1
        except ConstructError as ex:
            if cnt < self.mincount:
                raise RangeError("expected %d to %d, found %d" %
                    (self.mincount, self.maxcout, len(obj)), ex)
    def _sizeof(self, context):
        raise SizeofError("can't calculate size")

class RepeatUntil(Subconstruct):
    """
    An array that repeats until the predicate indicates it to stop. Note that
    the last element (which caused the repeat to exit) is included in the
    return value.

    Parameters:
    * predicate - a predicate function that takes (obj, context) and returns
      True if the stop-condition is met, or False to continue.
    * subcon - the subcon to repeat.

    Example:
    # will read chars until b\x00 (inclusive)
    RepeatUntil(lambda obj, ctx: obj == b"\x00",
        Field("chars", 1)
    )
    """
    __slots__ = ["predicate"]
    def __init__(self, predicate, subcon):
        Subconstruct.__init__(self, subcon)
        self.predicate = predicate
        self._clear_flag(self.FLAG_COPY_CONTEXT)
        self._set_flag(self.FLAG_DYNAMIC)
    def _parse(self, stream, context):
        obj = []
        try:
            if self.subcon.conflags & self.FLAG_COPY_CONTEXT:
                while True:
                    subobj = self.subcon._parse(stream, context.__copy__())
                    obj.append(subobj)
                    if self.predicate(subobj, context):
                        break
            else:
                while True:
                    subobj = self.subcon._parse(stream, context)
                    obj.append(subobj)
                    if self.predicate(subobj, context):
                        break
        except ConstructError as ex:
            raise ArrayError("missing terminator", ex)
        return obj
    def _build(self, obj, stream, context):
        terminated = False
        if self.subcon.conflags & self.FLAG_COPY_CONTEXT:
            for subobj in obj:
                self.subcon._build(subobj, stream, context.__copy__())
                if self.predicate(subobj, context):
                    terminated = True
                    break
        else:
            for subobj in obj:
                subobj = bchr(subobj)
                self.subcon._build(subobj, stream, context.__copy__())
                if self.predicate(subobj, context):
                    terminated = True
                    break
        if not terminated:
            raise ArrayError("missing terminator")
    def _sizeof(self, context):
        raise SizeofError("can't calculate size")


#===============================================================================
# structures and sequences
#===============================================================================
class Struct(Construct):
    """
    A sequence of named constructs, similar to structs in C. The elements are
    parsed and built in the order they are defined.
    See also Embedded.

    Parameters:
    * name - the name of the structure
    * subcons - a sequence of subconstructs that make up this structure.
    * nested - a keyword-only argument that indicates whether this struct
      creates a nested context. The default is True. This parameter is
      considered "advanced usage", and may be removed in the future.

    Example:
    Struct("foo",
        UBInt8("first_element"),
        UBInt16("second_element"),
        Padding(2),
        UBInt8("third_element"),
    )
    """
    __slots__ = ["subcons", "nested"]
    def __init__(self, name, *subcons, **kw):
        self.nested = kw.pop("nested", True)
        if kw:
            raise TypeError("the only keyword argument accepted is 'nested'", kw)
        Construct.__init__(self, name)
        self.subcons = subcons
        self._inherit_flags(*subcons)
        self._clear_flag(self.FLAG_EMBED)
    def _parse(self, stream, context):
        if "<obj>" in context:
            obj = context["<obj>"]
            del context["<obj>"]
        else:
            obj = Container()
            if self.nested:
                context = Container(_ = context)
        for sc in self.subcons:
            if sc.conflags & self.FLAG_EMBED:
                context["<obj>"] = obj
                sc._parse(stream, context)
            else:
                subobj = sc._parse(stream, context)
                if sc.name is not None:
                    obj[sc.name] = subobj
                    context[sc.name] = subobj
        return obj
    def _build(self, obj, stream, context):
        if "<unnested>" in context:
            del context["<unnested>"]
        elif self.nested:
            context = Container(_ = context)
        for sc in self.subcons:
            if sc.conflags & self.FLAG_EMBED:
                context["<unnested>"] = True
                subobj = obj
            elif sc.name is None:
                subobj = None
            else:
                subobj = getattr(obj, sc.name)
                context[sc.name] = subobj
            sc._build(subobj, stream, context)
    def _sizeof(self, context):
        if self.nested:
            context = Container(_ = context)
        return sum(sc._sizeof(context) for sc in self.subcons)

class Sequence(Struct):
    """
    A sequence of unnamed constructs. The elements are parsed and built in the
    order they are defined.
    See also Embedded.

    Parameters:
    * name - the name of the structure
    * subcons - a sequence of subconstructs that make up this structure.
    * nested - a keyword-only argument that indicates whether this struct
      creates a nested context. The default is True. This parameter is
      considered "advanced usage", and may be removed in the future.

    Example:
    Sequence("foo",
        UBInt8("first_element"),
        UBInt16("second_element"),
        Padding(2),
        UBInt8("third_element"),
    )
    """
    __slots__ = []
    def _parse(self, stream, context):
        if "<obj>" in context:
            obj = context["<obj>"]
            del context["<obj>"]
        else:
            obj = ListContainer()
            if self.nested:
                context = Container(_ = context)
        for sc in self.subcons:
            if sc.conflags & self.FLAG_EMBED:
                context["<obj>"] = obj
                sc._parse(stream, context)
            else:
                subobj = sc._parse(stream, context)
                if sc.name is not None:
                    obj.append(subobj)
                    context[sc.name] = subobj
        return obj
    def _build(self, obj, stream, context):
        if "<unnested>" in context:
            del context["<unnested>"]
        elif self.nested:
            context = Container(_ = context)
        objiter = iter(obj)
        for sc in self.subcons:
            if sc.conflags & self.FLAG_EMBED:
                context["<unnested>"] = True
                subobj = objiter
            elif sc.name is None:
                subobj = None
            else:
                subobj = advance_iterator(objiter)
                context[sc.name] = subobj
            sc._build(subobj, stream, context)

class Union(Construct):
    """
    a set of overlapping fields (like unions in C). when parsing,
    all fields read the same data; when building, only the first subcon
    (called "master") is used.

    Parameters:
    * name - the name of the union
    * master - the master subcon, i.e., the subcon used for building and
      calculating the total size
    * subcons - additional subcons

    Example:
    Union("what_are_four_bytes",
        UBInt32("one_dword"),
        Struct("two_words", UBInt16("first"), UBInt16("second")),
        Struct("four_bytes",
            UBInt8("a"),
            UBInt8("b"),
            UBInt8("c"),
            UBInt8("d")
        ),
    )
    """
    __slots__ = ["parser", "builder"]
    def __init__(self, name, master, *subcons, **kw):
        Construct.__init__(self, name)
        args = [Peek(sc) for sc in subcons]
        args.append(MetaField(None, lambda ctx: master._sizeof(ctx)))
        self.parser = Struct(name, Peek(master, perform_build = True), *args)
        self.builder = Struct(name, master)
    def _parse(self, stream, context):
        return self.parser._parse(stream, context)
    def _build(self, obj, stream, context):
        return self.builder._build(obj, stream, context)
    def _sizeof(self, context):
        return self.builder._sizeof(context)

#===============================================================================
# conditional
#===============================================================================
class Switch(Construct):
    """
    A conditional branch. Switch will choose the case to follow based on
    the return value of keyfunc. If no case is matched, and no default value
    is given, SwitchError will be raised.
    See also Pass.

    Parameters:
    * name - the name of the construct
    * keyfunc - a function that takes the context and returns a key, which
      will ne used to choose the relevant case.
    * cases - a dictionary mapping keys to constructs. the keys can be any
      values that may be returned by keyfunc.
    * default - a default value to use when the key is not found in the cases.
      if not supplied, an exception will be raised when the key is not found.
      You can use the builtin construct Pass for 'do-nothing'.
    * include_key - whether or not to include the key in the return value
      of parsing. defualt is False.

    Example:
    Struct("foo",
        UBInt8("type"),
        Switch("value", lambda ctx: ctx.type, {
                1 : UBInt8("spam"),
                2 : UBInt16("spam"),
                3 : UBInt32("spam"),
                4 : UBInt64("spam"),
            }
        ),
    )
    """

    class NoDefault(Construct):
        def _parse(self, stream, context):
            raise SwitchError("no default case defined")
        def _build(self, obj, stream, context):
            raise SwitchError("no default case defined")
        def _sizeof(self, context):
            raise SwitchError("no default case defined")
    NoDefault = NoDefault("No default value specified")

    __slots__ = ["subcons", "keyfunc", "cases", "default", "include_key"]

    def __init__(self, name, keyfunc, cases, default = NoDefault,
                 include_key = False):
        Construct.__init__(self, name)
        self._inherit_flags(*cases.values())
        self.keyfunc = keyfunc
        self.cases = cases
        self.default = default
        self.include_key = include_key
        self._inherit_flags(*cases.values())
        self._set_flag(self.FLAG_DYNAMIC)
    def _parse(self, stream, context):
        key = self.keyfunc(context)
        obj = self.cases.get(key, self.default)._parse(stream, context)
        if self.include_key:
            return key, obj
        else:
            return obj
    def _build(self, obj, stream, context):
        if self.include_key:
            key, obj = obj
        else:
            key = self.keyfunc(context)
        case = self.cases.get(key, self.default)
        case._build(obj, stream, context)
    def _sizeof(self, context):
        case = self.cases.get(self.keyfunc(context), self.default)
        return case._sizeof(context)

class Select(Construct):
    """
    Selects the first matching subconstruct. It will literally try each of
    the subconstructs, until one matches.

    Notes:
    * requires a seekable stream.

    Parameters:
    * name - the name of the construct
    * subcons - the subcons to try (order-sensitive)
    * include_name - a keyword only argument, indicating whether to include
      the name of the selected subcon in the return value of parsing. default
      is false.

    Example:
    Select("foo",
        UBInt64("large"),
        UBInt32("medium"),
        UBInt16("small"),
        UBInt8("tiny"),
    )
    """
    __slots__ = ["subcons", "include_name"]
    def __init__(self, name, *subcons, **kw):
        include_name = kw.pop("include_name", False)
        if kw:
            raise TypeError("the only keyword argument accepted "
                "is 'include_name'", kw)
        Construct.__init__(self, name)
        self.subcons = subcons
        self.include_name = include_name
        self._inherit_flags(*subcons)
        self._set_flag(self.FLAG_DYNAMIC)
    def _parse(self, stream, context):
        for sc in self.subcons:
            pos = stream.tell()
            context2 = context.__copy__()
            try:
                obj = sc._parse(stream, context2)
            except ConstructError:
                stream.seek(pos)
            else:
                context.__update__(context2)
                if self.include_name:
                    return sc.name, obj
                else:
                    return obj
        raise SelectError("no subconstruct matched")
    def _build(self, obj, stream, context):
        if self.include_name:
            name, obj = obj
            for sc in self.subcons:
                if sc.name == name:
                    sc._build(obj, stream, context)
                    return
        else:
            for sc in self.subcons:
                stream2 = BytesIO()
                context2 = context.__copy__()
                try:
                    sc._build(obj, stream2, context2)
                except Exception:
                    pass
                else:
                    context.__update__(context2)
                    stream.write(stream2.getvalue())
                    return
        raise SelectError("no subconstruct matched", obj)
    def _sizeof(self, context):
        raise SizeofError("can't calculate size")


#===============================================================================
# stream manipulation
#===============================================================================
class Pointer(Subconstruct):
    """
    Changes the stream position to a given offset, where the construction
    should take place, and restores the stream position when finished.
    See also Anchor, OnDemand and OnDemandPointer.

    Notes:
    * requires a seekable stream.

    Parameters:
    * offsetfunc: a function that takes the context and returns an absolute
      stream position, where the construction would take place
    * subcon - the subcon to use at `offsetfunc()`

    Example:
    Struct("foo",
        UBInt32("spam_pointer"),
        Pointer(lambda ctx: ctx.spam_pointer,
            Array(5, UBInt8("spam"))
        )
    )
    """
    __slots__ = ["offsetfunc"]
    def __init__(self, offsetfunc, subcon):
        Subconstruct.__init__(self, subcon)
        self.offsetfunc = offsetfunc
    def _parse(self, stream, context):
        newpos = self.offsetfunc(context)
        origpos = stream.tell()
        stream.seek(newpos)
        obj = self.subcon._parse(stream, context)
        stream.seek(origpos)
        return obj
    def _build(self, obj, stream, context):
        newpos = self.offsetfunc(context)
        origpos = stream.tell()
        stream.seek(newpos)
        self.subcon._build(obj, stream, context)
        stream.seek(origpos)
    def _sizeof(self, context):
        return 0

class Peek(Subconstruct):
    """
    Peeks at the stream: parses without changing the stream position.
    See also Union. If the end of the stream is reached when peeking,
    returns None.

    Notes:
    * requires a seekable stream.

    Parameters:
    * subcon - the subcon to peek at
    * perform_build - whether or not to perform building. by default this
      parameter is set to False, meaning building is a no-op.

    Example:
    Peek(UBInt8("foo"))
    """
    __slots__ = ["perform_build"]
    def __init__(self, subcon, perform_build = False):
        Subconstruct.__init__(self, subcon)
        self.perform_build = perform_build
    def _parse(self, stream, context):
        pos = stream.tell()
        try:
            return self.subcon._parse(stream, context)
        except FieldError:
            pass
        finally:
            stream.seek(pos)
    def _build(self, obj, stream, context):
        if self.perform_build:
            self.subcon._build(obj, stream, context)
    def _sizeof(self, context):
        return 0

class OnDemand(Subconstruct):
    """
    Allows for on-demand (lazy) parsing. When parsing, it will return a
    LazyContainer that represents a pointer to the data, but does not actually
    parses it from stream until it's "demanded".
    By accessing the 'value' property of LazyContainers, you will demand the
    data from the stream. The data will be parsed and cached for later use.
    You can use the 'has_value' property to know whether the data has already
    been demanded.
    See also OnDemandPointer.

    Notes:
    * requires a seekable stream.

    Parameters:
    * subcon -
    * advance_stream - whether or not to advance the stream position. by
      default this is True, but if subcon is a pointer, this should be False.
    * force_build - whether or not to force build. If set to False, and the
      LazyContainer has not been demaned, building is a no-op.

    Example:
    OnDemand(Array(10000, UBInt8("foo"))
    """
    __slots__ = ["advance_stream", "force_build"]
    def __init__(self, subcon, advance_stream = True, force_build = True):
        Subconstruct.__init__(self, subcon)
        self.advance_stream = advance_stream
        self.force_build = force_build
    def _parse(self, stream, context):
        obj = LazyContainer(self.subcon, stream, stream.tell(), context)
        if self.advance_stream:
            stream.seek(self.subcon._sizeof(context), 1)
        return obj
    def _build(self, obj, stream, context):
        if not isinstance(obj, LazyContainer):
            self.subcon._build(obj, stream, context)
        elif self.force_build or obj.has_value:
            self.subcon._build(obj.value, stream, context)
        elif self.advance_stream:
            stream.seek(self.subcon._sizeof(context), 1)

class Buffered(Subconstruct):
    """
    Creates an in-memory buffered stream, which can undergo encoding and
    decoding prior to being passed on to the subconstruct.
    See also Bitwise.

    Note:
    * Do not use pointers inside Buffered

    Parameters:
    * subcon - the subcon which will operate on the buffer
    * encoder - a function that takes a string and returns an encoded
      string (used after building)
    * decoder - a function that takes a string and returns a decoded
      string (used before parsing)
    * resizer - a function that takes the size of the subcon and "adjusts"
      or "resizes" it according to the encoding/decoding process.

    Example:
    Buffered(BitField("foo", 16),
        encoder = decode_bin,
        decoder = encode_bin,
        resizer = lambda size: size / 8,
    )
    """
    __slots__ = ["encoder", "decoder", "resizer"]
    def __init__(self, subcon, decoder, encoder, resizer):
        Subconstruct.__init__(self, subcon)
        self.encoder = encoder
        self.decoder = decoder
        self.resizer = resizer
    def _parse(self, stream, context):
        data = _read_stream(stream, self._sizeof(context))
        stream2 = BytesIO(self.decoder(data))
        return self.subcon._parse(stream2, context)
    def _build(self, obj, stream, context):
        size = self._sizeof(context)
        stream2 = BytesIO()
        self.subcon._build(obj, stream2, context)
        data = self.encoder(stream2.getvalue())
        assert len(data) == size
        _write_stream(stream, self._sizeof(context), data)
    def _sizeof(self, context):
        return self.resizer(self.subcon._sizeof(context))

class Restream(Subconstruct):
    """
    Wraps the stream with a read-wrapper (for parsing) or a
    write-wrapper (for building). The stream wrapper can buffer the data
    internally, reading it from- or writing it to the underlying stream
    as needed. For example, BitStreamReader reads whole bytes from the
    underlying stream, but returns them as individual bits.
    See also Bitwise.

    When the parsing or building is done, the stream's close method
    will be invoked. It can perform any finalization needed for the stream
    wrapper, but it must not close the underlying stream.

    Note:
    * Do not use pointers inside Restream

    Parameters:
    * subcon - the subcon
    * stream_reader - the read-wrapper
    * stream_writer - the write wrapper
    * resizer - a function that takes the size of the subcon and "adjusts"
      or "resizes" it according to the encoding/decoding process.

    Example:
    Restream(BitField("foo", 16),
        stream_reader = BitStreamReader,
        stream_writer = BitStreamWriter,
        resizer = lambda size: size / 8,
    )
    """
    __slots__ = ["stream_reader", "stream_writer", "resizer"]
    def __init__(self, subcon, stream_reader, stream_writer, resizer):
        Subconstruct.__init__(self, subcon)
        self.stream_reader = stream_reader
        self.stream_writer = stream_writer
        self.resizer = resizer
    def _parse(self, stream, context):
        stream2 = self.stream_reader(stream)
        obj = self.subcon._parse(stream2, context)
        stream2.close()
        return obj
    def _build(self, obj, stream, context):
        stream2 = self.stream_writer(stream)
        self.subcon._build(obj, stream2, context)
        stream2.close()
    def _sizeof(self, context):
        return self.resizer(self.subcon._sizeof(context))


#===============================================================================
# miscellaneous
#===============================================================================
class Reconfig(Subconstruct):
    """
    Reconfigures a subconstruct. Reconfig can be used to change the name and
    set and clear flags of the inner subcon.

    Parameters:
    * name - the new name
    * subcon - the subcon to reconfigure
    * setflags - the flags to set (default is 0)
    * clearflags - the flags to clear (default is 0)

    Example:
    Reconfig("foo", UBInt8("bar"))
    """
    __slots__ = []
    def __init__(self, name, subcon, setflags = 0, clearflags = 0):
        Construct.__init__(self, name, subcon.conflags)
        self.subcon = subcon
        self._set_flag(setflags)
        self._clear_flag(clearflags)

class Anchor(Construct):
    """
    The **anchor**, or stream position at a point in a Construct.

    Anchors are useful for adjusting relative offsets to absolute positions,
    or to measure sizes of Constructs.

    To get an absolute pointer, use an Anchor plus a relative offset. To get a
    size, place two Anchors and measure their difference.

    :param str name: the name of the anchor

    .. note::

       Anchor requires a seekable stream, or at least a tellable stream; it is
       implemented using the ``tell()`` method of file-like objects.

    .. seealso:: Pointer
    """

    __slots__ = []
    def _parse(self, stream, context):
        return stream.tell()
    def _build(self, obj, stream, context):
        context[self.name] = stream.tell()
    def _sizeof(self, context):
        return 0

class Value(Construct):
    """
    A computed value.

    Parameters:
    * name - the name of the value
    * func - a function that takes the context and return the computed value

    Example:
    Struct("foo",
        UBInt8("width"),
        UBInt8("height"),
        Value("total_pixels", lambda ctx: ctx.width * ctx.height),
    )
    """
    __slots__ = ["func"]
    def __init__(self, name, func):
        Construct.__init__(self, name)
        self.func = func
        self._set_flag(self.FLAG_DYNAMIC)
    def _parse(self, stream, context):
        return self.func(context)
    def _build(self, obj, stream, context):
        context[self.name] = self.func(context)
    def _sizeof(self, context):
        return 0

#class Dynamic(Construct):
#    """
#    Dynamically creates a construct and uses it for parsing and building.
#    This allows you to create change the construction tree on the fly.
#    Deprecated.
#
#    Parameters:
#    * name - the name of the construct
#    * factoryfunc - a function that takes the context and returns a new
#      construct object which will be used for parsing and building.
#
#    Example:
#    def factory(ctx):
#        if ctx.bar == 8:
#            return UBInt8("spam")
#        if ctx.bar == 9:
#            return String("spam", 9)
#
#    Struct("foo",
#        UBInt8("bar"),
#        Dynamic("spam", factory),
#    )
#    """
#    __slots__ = ["factoryfunc"]
#    def __init__(self, name, factoryfunc):
#        Construct.__init__(self, name, self.FLAG_COPY_CONTEXT)
#        self.factoryfunc = factoryfunc
#        self._set_flag(self.FLAG_DYNAMIC)
#    def _parse(self, stream, context):
#        return self.factoryfunc(context)._parse(stream, context)
#    def _build(self, obj, stream, context):
#        return self.factoryfunc(context)._build(obj, stream, context)
#    def _sizeof(self, context):
#        return self.factoryfunc(context)._sizeof(context)

class LazyBound(Construct):
    """
    Lazily bound construct, useful for constructs that need to make cyclic
    references (linked-lists, expression trees, etc.).

    Parameters:


    Example:
    foo = Struct("foo",
        UBInt8("bar"),
        LazyBound("next", lambda: foo),
    )
    """
    __slots__ = ["bindfunc", "bound"]
    def __init__(self, name, bindfunc):
        Construct.__init__(self, name)
        self.bound = None
        self.bindfunc = bindfunc
    def _parse(self, stream, context):
        if self.bound is None:
            self.bound = self.bindfunc()
        return self.bound._parse(stream, context)
    def _build(self, obj, stream, context):
        if self.bound is None:
            self.bound = self.bindfunc()
        self.bound._build(obj, stream, context)
    def _sizeof(self, context):
        if self.bound is None:
            self.bound = self.bindfunc()
        return self.bound._sizeof(context)

class Pass(Construct):
    """
    A do-nothing construct, useful as the default case for Switch, or
    to indicate Enums.
    See also Switch and Enum.

    Notes:
    * this construct is a singleton. do not try to instatiate it, as it
      will not work...

    Example:
    Pass
    """
    __slots__ = []
    def _parse(self, stream, context):
        pass
    def _build(self, obj, stream, context):
        assert obj is None
    def _sizeof(self, context):
        return 0
Pass = Pass(None)

class Terminator(Construct):
    """
    Asserts the end of the stream has been reached at the point it's placed.
    You can use this to ensure no more unparsed data follows.

    Notes:
    * this construct is only meaningful for parsing. for building, it's
      a no-op.
    * this construct is a singleton. do not try to instatiate it, as it
      will not work...

    Example:
    Terminator
    """
    __slots__ = []
    def _parse(self, stream, context):
        if stream.read(1):
            raise TerminatorError("expected end of stream")
    def _build(self, obj, stream, context):
        assert obj is None
    def _sizeof(self, context):
        return 0
Terminator = Terminator(None)<|MERGE_RESOLUTION|>--- conflicted
+++ resolved
@@ -247,12 +247,8 @@
 
 class Subconstruct(Construct):
     """
-<<<<<<< HEAD
-    Abstract parent class of all subconstructs.
-=======
     Abstract subconstruct (wraps an inner construct, inheriting its
     name and flags).
->>>>>>> 36090e50
 
     Subconstructs wrap an inner Construct, inheriting its name and flags.
 
